--- conflicted
+++ resolved
@@ -137,16 +137,9 @@
         # copy self.conf to self attributes
         self.__dict__.update(copy.deepcopy(self.conf))
         
-<<<<<<< HEAD
-        # self.id = self.__class__.__name__
-        for k, v in list(conf.items()):
-            setattr(self, k, v)
-            # print "%s.init self.%s = %s" % (self.__class__.__name__, k, v)
-=======
         # for k, v in self.conf.items():
         #     setattr(self, k, v)
         #     # print "%s.init self.%s = %s" % (self.__class__.__name__, k, v)
->>>>>>> e4e6b1da
 
         # FIXME: check for sensorimotor delay configuration
         # FIXME: check for motor range configuration
